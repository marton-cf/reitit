(ns reitit.swagger
  (:require [clojure.set :as set]
            [clojure.spec.alpha :as s]
            [clojure.string :as str]
            [meta-merge.core :refer [meta-merge]]
            [reitit.coercion :as coercion]
            [reitit.core :as r]
            [reitit.trie :as trie]))

(s/def ::id (s/or :keyword keyword? :set (s/coll-of keyword? :into #{})))
(s/def ::no-doc boolean?)
(s/def ::tags (s/coll-of (s/or :keyword keyword? :string string?) :kind #{}))
(s/def ::operationId string?)
(s/def ::summary string?)
(s/def ::description string?)
(s/def ::operationId string?)

(s/def ::swagger (s/keys :opt-un [::id]))
<<<<<<< HEAD
(s/def ::spec (s/keys :opt-un [::swagger ::no-doc ::tags ::summary ::description ::operationId]))
=======
(s/def ::spec (s/keys :opt-un [::swagger ::no-doc ::tags ::operationId ::summary ::description]))
>>>>>>> 23c20dc4

(def swagger-feature
  "Feature for handling swagger-documentation for routes.
  Works both with Middleware & Interceptors. Does not participate
  in actual request processing, just provides specs for the new
  documentation keys for the route data. Should be accompanied by a
  [[swagger-spec-handler]] to expose the swagger spec.

  New route data keys contributing to swagger docs:

  | key           | description |
  | --------------|-------------|
  | :swagger      | map of any swagger-data. Must have `:id` (keyword or sequence of keywords) to identify the api
  | :no-doc       | optional boolean to exclude endpoint from api docs
  | :summary      | optional short string summary of an endpoint
  | :description  | optional long description of an endpoint. Supports http://spec.commonmark.org/

  Also the coercion keys contribute to swagger spec:

  | key           | description |
  | --------------|-------------|
  | :parameters   | optional input parameters for a route, in a format defined by the coercion
  | :responses    | optional descriptions of responses, in a format defined by coercion

  Example:

      [\"/api\"
       {:swagger {:id :my-api}
        :middleware [reitit.swagger/swagger-feature]}

       [\"/swagger.json\"
        {:get {:no-doc true
               :swagger {:info {:title \"my-api\"}}
               :handler reitit.swagger/swagger-spec-handler}}]

       [\"/plus\"
        {:get {:swagger {:tags \"math\"}
               :operationId \"addTwoNumbers\"
               :summary \"adds numbers together\"
               :description \"takes `x` and `y` query-params and adds them together\"
               :parameters {:query {:x int?, :y int?}}
               :responses {200 {:body {:total pos-int?}}}
               :handler (fn [{:keys [parameters]}]
                          {:status 200
                           :body (+ (-> parameters :query :x)
                                    (-> parameters :query :y)})}}]]"
  {:name ::swagger
   :spec ::spec})

(defn- swagger-path [path opts]
  (-> path (trie/normalize opts) (str/replace #"\{\*" "{")))

(defn create-swagger-handler
  "Create a ring handler to emit swagger spec. Collects all routes from router which have
  an intersecting `[:swagger :id]` and which are not marked with `:no-doc` route data."
  []
  (fn create-swagger
    ([{::r/keys [router match] :keys [request-method]}]
     (let [{:keys [id] :or {id ::default} :as swagger} (-> match :result request-method :data :swagger)
           ids (trie/into-set id)
           strip-top-level-keys #(dissoc % :id :info :host :basePath :definitions :securityDefinitions)
<<<<<<< HEAD
           strip-endpoint-keys #(dissoc % :id :parameters :responses :summary :description :operationId)
=======
           strip-endpoint-keys #(dissoc % :id :operationId :parameters :responses :summary :description)
>>>>>>> 23c20dc4
           swagger (->> (strip-endpoint-keys swagger)
                        (merge {:swagger "2.0"
                                :x-id ids}))
           accept-route (fn [route]
                          (-> route second :swagger :id (or ::default) (trie/into-set) (set/intersection ids) seq))
           base-swagger-spec {:responses ^:displace {:default {:description ""}}}
           transform-endpoint (fn [[method {{:keys [coercion no-doc swagger] :as data} :data
                                            middleware :middleware
                                            interceptors :interceptors}]]
                                (if (and data (not no-doc))
                                  [method
                                   (meta-merge
<<<<<<< HEAD
                                     base-swagger-spec
                                     (apply meta-merge (keep (comp :swagger :data) middleware))
                                     (apply meta-merge (keep (comp :swagger :data) interceptors))
                                     (if coercion
                                       (coercion/get-apidocs coercion :swagger data))
                                     (select-keys data [:tags :summary :description :operationId])
                                     (strip-top-level-keys swagger))]))
=======
                                    base-swagger-spec
                                    (apply meta-merge (keep (comp :swagger :data) middleware))
                                    (apply meta-merge (keep (comp :swagger :data) interceptors))
                                    (if coercion
                                      (coercion/get-apidocs coercion :swagger data))
                                    (select-keys data [:tags :operationId :summary :description])
                                    (strip-top-level-keys swagger))]))
>>>>>>> 23c20dc4
           transform-path (fn [[p _ c]]
                            (if-let [endpoint (some->> c (keep transform-endpoint) (seq) (into {}))]
                              [(swagger-path p (r/options router)) endpoint]))
           map-in-order #(->> % (apply concat) (apply array-map))
           paths (->> router (r/compiled-routes) (filter accept-route) (map transform-path) map-in-order)]
       {:status 200
        :body (meta-merge swagger {:paths paths})}))
    ([req res raise]
     (try
       (res (create-swagger req))
       (catch #?(:clj Exception :cljs :default) e
         (raise e))))))<|MERGE_RESOLUTION|>--- conflicted
+++ resolved
@@ -16,11 +16,7 @@
 (s/def ::operationId string?)
 
 (s/def ::swagger (s/keys :opt-un [::id]))
-<<<<<<< HEAD
 (s/def ::spec (s/keys :opt-un [::swagger ::no-doc ::tags ::summary ::description ::operationId]))
-=======
-(s/def ::spec (s/keys :opt-un [::swagger ::no-doc ::tags ::operationId ::summary ::description]))
->>>>>>> 23c20dc4
 
 (def swagger-feature
   "Feature for handling swagger-documentation for routes.
@@ -82,11 +78,7 @@
      (let [{:keys [id] :or {id ::default} :as swagger} (-> match :result request-method :data :swagger)
            ids (trie/into-set id)
            strip-top-level-keys #(dissoc % :id :info :host :basePath :definitions :securityDefinitions)
-<<<<<<< HEAD
            strip-endpoint-keys #(dissoc % :id :parameters :responses :summary :description :operationId)
-=======
-           strip-endpoint-keys #(dissoc % :id :operationId :parameters :responses :summary :description)
->>>>>>> 23c20dc4
            swagger (->> (strip-endpoint-keys swagger)
                         (merge {:swagger "2.0"
                                 :x-id ids}))
@@ -99,7 +91,6 @@
                                 (if (and data (not no-doc))
                                   [method
                                    (meta-merge
-<<<<<<< HEAD
                                      base-swagger-spec
                                      (apply meta-merge (keep (comp :swagger :data) middleware))
                                      (apply meta-merge (keep (comp :swagger :data) interceptors))
@@ -107,15 +98,6 @@
                                        (coercion/get-apidocs coercion :swagger data))
                                      (select-keys data [:tags :summary :description :operationId])
                                      (strip-top-level-keys swagger))]))
-=======
-                                    base-swagger-spec
-                                    (apply meta-merge (keep (comp :swagger :data) middleware))
-                                    (apply meta-merge (keep (comp :swagger :data) interceptors))
-                                    (if coercion
-                                      (coercion/get-apidocs coercion :swagger data))
-                                    (select-keys data [:tags :operationId :summary :description])
-                                    (strip-top-level-keys swagger))]))
->>>>>>> 23c20dc4
            transform-path (fn [[p _ c]]
                             (if-let [endpoint (some->> c (keep transform-endpoint) (seq) (into {}))]
                               [(swagger-path p (r/options router)) endpoint]))
