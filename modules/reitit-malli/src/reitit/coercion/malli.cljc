--- conflicted
+++ resolved
@@ -135,11 +135,7 @@
                       (if parameters
                         {:parameters
                          (->> (for [[in schema] parameters
-<<<<<<< HEAD
-                                    parameter (extract-parameter in (compile schema options))]
-=======
-                                    parameter (extract-parameter in (compile schema) options)]
->>>>>>> 49747efc
+                                    parameter (extract-parameter in (compile schema options) options)]
                                 parameter)
                               (into []))})
                       (if responses
