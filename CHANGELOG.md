--- conflicted
+++ resolved
@@ -14,12 +14,9 @@
 
 ## UNRELEASED
 
-<<<<<<< HEAD
+* **BREAKING**: require Clojure 1.11, drop support for Clojure 1.10
 * **BREAKING**: new syntax for `:request` and `:response` per-content-type coercions. See [coercion.md](doc/ring/coercion.md). [#627](https://github.com/metosin/reitit/issues/627)
 * **BREAKING**: replace the openapi `:content-types` keyword with separate `:openapi/request-content-types` and `:openapi/response-content-types`. See [openapi.md](doc/ring/openapi.md)
-=======
-* **BREAKING**: require Clojure 1.11, drop support for Clojure 1.10
->>>>>>> 721cf7f3
 
 ## 0.7.0-alpha5 (2023-06-14)
 
