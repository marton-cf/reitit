(ns example.server
  (:require [reitit.ring :as ring]
            [reitit.coercion.malli]
            [reitit.ring.malli]
            [reitit.swagger :as swagger]
            [reitit.swagger-ui :as swagger-ui]
            [reitit.ring.coercion :as coercion]
            [reitit.dev.pretty :as pretty]
            [reitit.ring.middleware.muuntaja :as muuntaja]
            [reitit.ring.middleware.exception :as exception]
            [reitit.ring.middleware.multipart :as multipart]
            [reitit.ring.middleware.parameters :as parameters]
    ;       [reitit.ring.middleware.dev :as dev]
    ;       [reitit.ring.spec :as spec]
    ;       [spec-tools.spell :as spell]
            [ring.adapter.jetty :as jetty]
            [muuntaja.core :as m]
            [clojure.java.io :as io]
            [malli.util :as mu]))

<<<<<<< HEAD
(def sample-request
  [:map {:registry {::age [:and int? [:> 18]]}}
   [:age ::age]])

(defn handle [request]
  (prn (:parameters request))
  {:status 200
   :body {:status "ok"}})

=======
>>>>>>> fbff8199
(def app
  (ring/ring-handler
    (ring/router
      [["/swagger.json"
        {:get {:no-doc true
               :swagger {:info {:title "my-api"
                                :description "with [malli](https://github.com/metosin/malli) and reitit-ring"}
                         :tags [{:name "files", :description "file api"}
                                {:name "math", :description "math api"}]}
               :handler (swagger/create-swagger-handler)}}]

       ["/files"
        {:swagger {:tags ["files"]}}

        ["/upload"
         {:post {:summary "upload a file"
                 :parameters {:multipart [:map [:file reitit.ring.malli/temp-file-part]]}
                 :responses {200 {:body [:map [:name string?] [:size int?]]}}
                 :handler (fn [{{{:keys [file]} :multipart} :parameters}]
                            {:status 200
                             :body {:name (:filename file)
                                    :size (:size file)}})}}]

        ["/download"
         {:get {:summary "downloads a file"
                :swagger {:produces ["image/png"]}
                :handler (fn [_]
                           {:status 200
                            :headers {"Content-Type" "image/png"}
                            :body (-> "reitit.png"
                                      (io/resource)
                                      (io/input-stream))})}}]]

       ["/math"
        {:swagger {:tags ["math"]}}

        ["/plus"
         {:get {:summary "plus with malli query parameters"
                :parameters {:query [:map [:x int?] [:y int?]]}
                :responses {200 {:body [:map [:total int?]]}}
                :handler (fn [{{{:keys [x y]} :query} :parameters}]
                           {:status 200
                            :body {:total (+ x y)}})}
          :post {:summary "plus with malli body parameters"
                 :parameters {:body [:map [:x int?] [:y int?]]}
                 :responses {200 {:body [:map [:total int?]]}}
                 :handler (fn [{{{:keys [x y]} :body} :parameters}]
                            {:status 200
                             :body {:total (+ x y)}})}}]]]

      {;;:reitit.middleware/transform dev/print-request-diffs ;; pretty diffs
       ;;:validate spec/validate ;; enable spec validation for route data
       ;;:reitit.spec/wrap spell/closed ;; strict top-level validation
       :exception pretty/exception
       :data {:coercion (reitit.coercion.malli/create
                          {;; set of keys to include in error messages
                           :error-keys #{#_:type :coercion :in :schema :value :errors :humanized #_:transformed}
                           ;; schema identity function (default: close all map schemas)
                           :compile mu/closed-schema
                           ;; strip-extra-keys (effects only predefined transformers)
                           :strip-extra-keys true
                           ;; add/set default values
                           :default-values true
                           ;; malli options
                           :options nil})
              :muuntaja m/instance
              :middleware [;; swagger feature
                           swagger/swagger-feature
                           ;; query-params & form-params
                           parameters/parameters-middleware
                           ;; content-negotiation
                           muuntaja/format-negotiate-middleware
                           ;; encoding response body
                           muuntaja/format-response-middleware
                           ;; exception handling
                           exception/exception-middleware
                           ;; decoding request body
                           muuntaja/format-request-middleware
                           ;; coercing response bodys
                           coercion/coerce-response-middleware
                           ;; coercing request parameters
                           coercion/coerce-request-middleware
                           ;; multipart
                           multipart/multipart-middleware]}})
    (ring/routes
      (swagger-ui/create-swagger-ui-handler
        {:path "/"
         :config {:validatorUrl nil
                  :operationsSorter "alpha"}})
      (ring/create-default-handler))))

(defn start []
  (jetty/run-jetty #'app {:port 3000, :join? false})
  (println "server running in port 3000"))

(comment
  (start))<|MERGE_RESOLUTION|>--- conflicted
+++ resolved
@@ -18,18 +18,6 @@
             [clojure.java.io :as io]
             [malli.util :as mu]))
 
-<<<<<<< HEAD
-(def sample-request
-  [:map {:registry {::age [:and int? [:> 18]]}}
-   [:age ::age]])
-
-(defn handle [request]
-  (prn (:parameters request))
-  {:status 200
-   :body {:status "ok"}})
-
-=======
->>>>>>> fbff8199
 (def app
   (ring/ring-handler
     (ring/router
